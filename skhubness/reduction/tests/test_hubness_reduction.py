# SPDX-License-Identifier: BSD-3-Clause

from itertools import product
import pytest
from sklearn.datasets import make_classification
from sklearn.utils._testing import assert_array_equal
from sklearn.neighbors import NearestNeighbors

from skhubness.analysis import Hubness
from skhubness.data import load_dexter
<<<<<<< HEAD
from skhubness.reduction.tests.reference_algorithms import NoHubnessReduction


HUBNESS_ALGORITHMS = (
    "mp",
    "ls",
)
MP_PARAMS = tuple({"method": method} for method in ["normal", "empiric"])
LS_PARAMS = tuple({"method": method} for method in ["standard", "nicdm"])
HUBNESS_ALGORITHMS_WITH_PARAMS = ((
    *product(["mp"], MP_PARAMS),
    *product(["ls"], LS_PARAMS),
))


@pytest.mark.parametrize("hubness_param", HUBNESS_ALGORITHMS_WITH_PARAMS)
@pytest.mark.parametrize("metric", ["euclidean", "cosine"])
@pytest.mark.xfail()
=======
from skhubness.reduction import LocalScaling, MutualProximity, DisSimLocal
from skhubness.reduction.tests.reference_algorithms import ReferenceNoHubnessReduction


HUBNESS_REDUCTION = (
    LocalScaling, MutualProximity, DisSimLocal,
)
MP_PARAMS = tuple({"method": method} for method in ["normal", "empiric"])
LS_PARAMS = tuple({"method": method} for method in ["standard", "nicdm"])
HUBNESS_REDUCTION_WITH_PARAMS = ((
    *product([MutualProximity], MP_PARAMS),
    *product([LocalScaling], LS_PARAMS),
    (DisSimLocal, {}),
))


@pytest.mark.parametrize("hubness_param", HUBNESS_REDUCTION_WITH_PARAMS)
@pytest.mark.parametrize("metric", ["sqeuclidean", "euclidean", "cosine"])
>>>>>>> 41cd2ce1
def test_neighbors_dexter(hubness_param, metric):
    HubnessReduction, param = hubness_param
    if HubnessReduction is MutualProximity and param.get("method") == "normal":
        pytest.skip("MP normal does not improve dexter")
    if HubnessReduction is DisSimLocal and metric != "sqeuclidean":
        pytest.skip("DisSimLocal works only with squared Euclidean distances")
    X, y = load_dexter()

    # Hubness in standard spaces
    hub = Hubness(k=10, metric=metric)
    hub.fit(X)
    k_skew_orig = hub.score()

    # Hubness in secondary distance spaces (after hub. red.)
<<<<<<< HEAD
    graph = kneighbors_graph(X, n_neighbors=10, metric=metric,
                             hubness=hubness, hubness_params=param)
=======
    nn = NearestNeighbors(n_neighbors=50, metric=metric)
    graph = nn.fit(X).kneighbors_graph(mode="distance")
    hub_red = HubnessReduction(method=param.get("method"))
    if HubnessReduction is DisSimLocal:
        # TODO check_sorted="full" fails here with for unknown reasons (SIGSEGV during debug)
        graph = hub_red.fit_transform(graph, vectors=X, check_sorted=False)
    else:
        graph = hub_red.fit(graph).transform(graph)
>>>>>>> 41cd2ce1
    hub = Hubness(k=10, metric="precomputed")
    hub.fit(graph)
    k_skew_hr = hub.score()

    assert k_skew_hr < k_skew_orig * 8/10,\
<<<<<<< HEAD
        f"k-occurrence skewness was not reduced by at least 20% for dexter with {hubness}"
=======
        f"k-occurrence skewness was not reduced by at least 20% for dexter with {HubnessReduction}"
>>>>>>> 41cd2ce1


def test_same_indices():
    X, y = make_classification()
    nn = NearestNeighbors()
    nn.fit(X, y)
    neigh_dist, neigh_ind = nn.kneighbors()
    hr = ReferenceNoHubnessReduction()
    _, neigh_ind_hr = hr.fit_transform(neigh_dist, neigh_ind, X, return_distance=True)
    neigh_ind_ht_no_dist = hr.fit_transform(neigh_dist, neigh_ind, X, return_distance=False)
    assert_array_equal(neigh_ind, neigh_ind_hr)
    assert_array_equal(neigh_ind_hr, neigh_ind_ht_no_dist)<|MERGE_RESOLUTION|>--- conflicted
+++ resolved
@@ -8,26 +8,6 @@
 
 from skhubness.analysis import Hubness
 from skhubness.data import load_dexter
-<<<<<<< HEAD
-from skhubness.reduction.tests.reference_algorithms import NoHubnessReduction
-
-
-HUBNESS_ALGORITHMS = (
-    "mp",
-    "ls",
-)
-MP_PARAMS = tuple({"method": method} for method in ["normal", "empiric"])
-LS_PARAMS = tuple({"method": method} for method in ["standard", "nicdm"])
-HUBNESS_ALGORITHMS_WITH_PARAMS = ((
-    *product(["mp"], MP_PARAMS),
-    *product(["ls"], LS_PARAMS),
-))
-
-
-@pytest.mark.parametrize("hubness_param", HUBNESS_ALGORITHMS_WITH_PARAMS)
-@pytest.mark.parametrize("metric", ["euclidean", "cosine"])
-@pytest.mark.xfail()
-=======
 from skhubness.reduction import LocalScaling, MutualProximity, DisSimLocal
 from skhubness.reduction.tests.reference_algorithms import ReferenceNoHubnessReduction
 
@@ -46,7 +26,6 @@
 
 @pytest.mark.parametrize("hubness_param", HUBNESS_REDUCTION_WITH_PARAMS)
 @pytest.mark.parametrize("metric", ["sqeuclidean", "euclidean", "cosine"])
->>>>>>> 41cd2ce1
 def test_neighbors_dexter(hubness_param, metric):
     HubnessReduction, param = hubness_param
     if HubnessReduction is MutualProximity and param.get("method") == "normal":
@@ -61,10 +40,6 @@
     k_skew_orig = hub.score()
 
     # Hubness in secondary distance spaces (after hub. red.)
-<<<<<<< HEAD
-    graph = kneighbors_graph(X, n_neighbors=10, metric=metric,
-                             hubness=hubness, hubness_params=param)
-=======
     nn = NearestNeighbors(n_neighbors=50, metric=metric)
     graph = nn.fit(X).kneighbors_graph(mode="distance")
     hub_red = HubnessReduction(method=param.get("method"))
@@ -73,17 +48,12 @@
         graph = hub_red.fit_transform(graph, vectors=X, check_sorted=False)
     else:
         graph = hub_red.fit(graph).transform(graph)
->>>>>>> 41cd2ce1
     hub = Hubness(k=10, metric="precomputed")
     hub.fit(graph)
     k_skew_hr = hub.score()
 
     assert k_skew_hr < k_skew_orig * 8/10,\
-<<<<<<< HEAD
-        f"k-occurrence skewness was not reduced by at least 20% for dexter with {hubness}"
-=======
         f"k-occurrence skewness was not reduced by at least 20% for dexter with {HubnessReduction}"
->>>>>>> 41cd2ce1
 
 
 def test_same_indices():
