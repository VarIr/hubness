# SPDX-License-Identifier: BSD-3-Clause

import pytest
import sys
from sklearn.datasets import make_classification
from sklearn.preprocessing import Normalizer
from sklearn.utils._testing import assert_array_almost_equal, assert_array_equal
from sklearn.utils.estimator_checks import check_estimator
from skhubness.neighbors import LegacyPuffinn

# Exclude libraries that are not available on specific platforms
if sys.platform == "win32":
    LSH_METHODS = ()
    LSH_WITH_RADIUS = ()
elif sys.platform == "darwin":
    # Work-around for imprecise Puffinn on Mac: disable tests for now
    LSH_METHODS = ()
    LSH_WITH_RADIUS = ()
else:
    LSH_METHODS = (LegacyPuffinn,)
    LSH_WITH_RADIUS = ()


@pytest.mark.parametrize("LSH", LSH_METHODS)
def test_estimator(LSH):
    check_estimator(LSH())


@pytest.mark.parametrize("LSH", LSH_METHODS)
@pytest.mark.parametrize("metric", ["euclidean", "cosine"])
@pytest.mark.parametrize("n_jobs", [-1, 1, None])
@pytest.mark.parametrize("verbose", [0, 1])
def test_kneighbors_with_or_without_self_hit(LSH: callable, metric, n_jobs, verbose):
    X, y = make_classification(random_state=234)
    X = Normalizer().fit_transform(X)
    lsh = LSH(metric=metric, n_jobs=n_jobs, verbose=verbose)
    lsh.fit(X, y)
    neigh_dist, neigh_ind = lsh.kneighbors(return_distance=True)
    neigh_dist_self, neigh_ind_self = lsh.kneighbors(X, return_distance=True)

    ind_only = lsh.kneighbors(return_distance=False)
    ind_only_self = lsh.kneighbors(X, return_distance=False)

    assert_array_equal(neigh_ind, ind_only)
    assert_array_equal(neigh_ind_self, ind_only_self)

    assert (neigh_ind - neigh_ind_self).mean() <= .01, "More than 1% of neighbors mismatch"
    assert ((neigh_dist - neigh_dist_self) < 0.0001).mean() <= 0.01,\
        "Not almost equal to 4 decimals in more than 1% of neighbor slots"


@pytest.mark.parametrize("LSH", LSH_WITH_RADIUS)
@pytest.mark.parametrize("metric", ["euclidean", "cosine"])
@pytest.mark.parametrize("n_jobs", [-1, 1, None])
@pytest.mark.parametrize("verbose", [0, 1])
def test_radius_neighbors_with_or_without_self_hit(LSH, metric, n_jobs, verbose):
    X, y = make_classification()
    X = Normalizer().fit_transform(X)
    lsh = LSH(metric=metric, n_jobs=n_jobs, verbose=verbose)
    lsh.fit(X, y)
    radius = lsh.kneighbors(n_candidates=3)[0][:, 2].max()
    neigh_dist, neigh_ind = lsh.radius_neighbors(return_distance=True, radius=radius)
    neigh_dist_self, neigh_ind_self = lsh.radius_neighbors(X, return_distance=True, radius=radius)

    ind_only = lsh.radius_neighbors(return_distance=False, radius=radius)
    ind_only_self = lsh.radius_neighbors(X, return_distance=False, radius=radius)

    assert len(neigh_ind) == len(neigh_ind_self) == len(neigh_dist) == len(neigh_dist_self)
    for i in range(len(neigh_ind)):
        assert_array_equal(neigh_ind[i], ind_only[i])
        assert_array_equal(neigh_ind_self[i], ind_only_self[i])

        assert_array_equal(neigh_ind[i][:3],
                           neigh_ind_self[i][1:4])
        assert_array_almost_equal(neigh_dist[i][:3],
                                  neigh_dist_self[i][1:4])


@pytest.mark.parametrize("LSH", LSH_METHODS)
def test_squared_euclidean_same_neighbors_as_euclidean(LSH):
    X, y = make_classification(random_state=234)
    X = Normalizer().fit_transform(X)
    lsh = LSH(metric="minkowski")
    lsh.fit(X, y)
    neigh_dist_eucl, neigh_ind_eucl = lsh.kneighbors()

    lsh_sq = LSH(metric="sqeuclidean")
    lsh_sq.fit(X, y)
    neigh_dist_sqeucl, neigh_ind_sqeucl = lsh_sq.kneighbors()

    assert_array_equal(neigh_ind_eucl, neigh_ind_sqeucl)
    assert_array_almost_equal(neigh_dist_eucl ** 2, neigh_dist_sqeucl)

    if LSH in LSH_WITH_RADIUS:
        radius = neigh_dist_eucl[:, 2].max()
        rad_dist_eucl, rad_ind_eucl = lsh.radius_neighbors(radius=radius)
        rad_dist_sqeucl, rad_ind_sqeucl = lsh_sq.radius_neighbors(radius=radius**2)
        for i in range(len(rad_ind_eucl)):
            assert_array_equal(rad_ind_eucl[i], rad_ind_sqeucl[i])
            assert_array_almost_equal(rad_dist_eucl[i] ** 2, rad_dist_sqeucl[i])


@pytest.mark.parametrize("LSH", LSH_METHODS)
@pytest.mark.parametrize("metric", ["invalid", "manhattan", "l1", "chebyshev"])
def test_warn_on_invalid_metric(LSH, metric):
    X, y = make_classification(random_state=24643)
    X = Normalizer().fit_transform(X)
    lsh = LSH(metric="euclidean")
    lsh.fit(X, y)
    neigh_dist, neigh_ind = lsh.kneighbors()

    lsh.metric = metric
    with pytest.warns(UserWarning):
        lsh.fit(X, y)
    neigh_dist_inv, neigh_ind_inv = lsh.kneighbors()

    assert_array_equal(neigh_ind, neigh_ind_inv)
    assert_array_almost_equal(neigh_dist, neigh_dist_inv)


<<<<<<< HEAD
@pytest.mark.skipif(sys.platform == 'win32', reason='Puffinn not supported on Windows.')
=======
@pytest.mark.skipif(sys.platform == "win32", reason="Puffinn not supported on Windows.")
>>>>>>> 41cd2ce1
def test_puffinn_lsh_custom_memory():
    # If user decides to set memory, this value should be selected,
    # if it is higher than what the heuristic yields.
    X, y = make_classification(n_samples=10)
    memory = 2*1024**2
    lsh = LegacyPuffinn(n_candidates=2,
                        memory=memory)
    lsh.fit(X, y)
    assert lsh.memory == memory<|MERGE_RESOLUTION|>--- conflicted
+++ resolved
@@ -118,11 +118,7 @@
     assert_array_almost_equal(neigh_dist, neigh_dist_inv)
 
 
-<<<<<<< HEAD
-@pytest.mark.skipif(sys.platform == 'win32', reason='Puffinn not supported on Windows.')
-=======
 @pytest.mark.skipif(sys.platform == "win32", reason="Puffinn not supported on Windows.")
->>>>>>> 41cd2ce1
 def test_puffinn_lsh_custom_memory():
     # If user decides to set memory, this value should be selected,
     # if it is higher than what the heuristic yields.
