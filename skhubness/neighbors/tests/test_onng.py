# SPDX-License-Identifier: BSD-3-Clause
import sys
import pytest
import numpy as np
from sklearn.datasets import make_classification
from sklearn.utils.estimator_checks import check_estimator
from sklearn.utils._testing import assert_array_equal, assert_array_almost_equal
from sklearn.utils._testing import assert_raises
from skhubness.neighbors import LegacyNNG
from sklearn.neighbors import NearestNeighbors


<<<<<<< HEAD
@pytest.mark.skipif(sys.platform == 'win32', reason='NGT not supported on Windows.')
@pytest.mark.parametrize('n_candidates', [1, 2, 5, 99, 100, 1000, ])
@pytest.mark.parametrize('set_in_constructor', [True, False])
@pytest.mark.parametrize('return_distance', [True, False])
@pytest.mark.parametrize('search_among_indexed', [True, False])
@pytest.mark.parametrize('verbose', [True, False])
=======
@pytest.mark.skipif(sys.platform == "win32", reason="NGT not supported on Windows.")
@pytest.mark.parametrize("n_candidates", [1, 2, 5, 99, 100, 1000, ])
@pytest.mark.parametrize("set_in_constructor", [True, False])
@pytest.mark.parametrize("return_distance", [True, False])
@pytest.mark.parametrize("search_among_indexed", [True, False])
@pytest.mark.parametrize("verbose", [True, False])
@pytest.mark.xfail(reason="Broken upstream NGT on PyPI?")
>>>>>>> 41cd2ce1
def test_return_correct_number_of_neighbors(n_candidates: int,
                                            set_in_constructor: bool,
                                            return_distance: bool,
                                            search_among_indexed: bool,
                                            verbose: bool):
    n_samples = 100
    X, y = make_classification(n_samples=n_samples)
    ann = LegacyNNG(n_candidates=n_candidates, verbose=verbose)\
        if set_in_constructor else LegacyNNG(verbose=verbose)
    ann.fit(X, y)
    X_query = None if search_among_indexed else X
    neigh = ann.kneighbors(X_query, return_distance=return_distance) if set_in_constructor\
        else ann.kneighbors(X_query, n_candidates=n_candidates, return_distance=return_distance)

    if return_distance:
        dist, neigh = neigh
        assert dist.shape == neigh.shape, "Shape of distances and indices matrices do not match."
        if n_candidates > n_samples:
            assert np.all(np.isnan(dist[:, n_samples:])), "Returned distances for invalid neighbors"

    assert neigh.shape[1] == n_candidates, "Wrong number of neighbors returned."
    if n_candidates > n_samples:
        assert np.all(neigh[:, n_samples:] == -1), "Returned indices for invalid neighbors"


@pytest.mark.skipif(sys.platform == "win32", reason="NGT not supported on Windows.")
@pytest.mark.parametrize("metric", ["invalid", None])
@pytest.mark.xfail(reason="Broken upstream NGT on PyPI?")
def test_invalid_metric(metric):
    X, y = make_classification(n_samples=10, n_features=10)
    ann = LegacyNNG(metric=metric)
    with assert_raises(ValueError):
        _ = ann.fit(X, y)


@pytest.mark.skipif(sys.platform == "win32", reason="NGT not supported on Windows.")
@pytest.mark.parametrize("metric", LegacyNNG.valid_metrics)
@pytest.mark.parametrize("n_jobs", [-1, 1, None])
@pytest.mark.parametrize("verbose", [0, 1])
@pytest.mark.xfail(reason="Broken upstream NGT on PyPI?")
def test_kneighbors_with_or_without_distances(metric, n_jobs, verbose):
    n_samples = 100
    X = np.random.RandomState(1235232).rand(n_samples, 2)
    ann = LegacyNNG(metric=metric,
                    n_jobs=n_jobs,
                    verbose=verbose,
                    )
    ann.fit(X)
    neigh_dist_self, neigh_ind_self = ann.kneighbors(X, return_distance=True)
    ind_only_self = ann.kneighbors(X, return_distance=False)

    # Identical neighbors retrieved, whether dist or not
    assert_array_equal(neigh_ind_self, ind_only_self)

    # Is the first hit always the object itself?
    # Less strict test for inaccurate distances
    if metric in ["Hamming", "Jaccard", "Normalized Cosine", "Normalized Angle"]:
        assert np.intersect1d(neigh_ind_self[:, 0], np.arange(len(neigh_ind_self))).size >= 75
    else:
        assert_array_equal(neigh_ind_self[:, 0], np.arange(len(neigh_ind_self)))

    if metric in ["Hamming", "Jaccard"]:  # quite inaccurate...
        assert neigh_dist_self[:, 0].mean() <= 0.016
    elif metric in ["Normalized Angle"]:
        assert_array_almost_equal(neigh_dist_self[:, 0], np.zeros(len(neigh_dist_self)), decimal=3)
    else:  # distances in [0, inf]
        assert_array_almost_equal(neigh_dist_self[:, 0], np.zeros(len(neigh_dist_self)))


@pytest.mark.skipif(sys.platform == "win32", reason="NGT not supported on Windows.")
@pytest.mark.parametrize("metric", LegacyNNG.valid_metrics)
@pytest.mark.xfail(reason="Broken upstream NGT on PyPI?")
def test_kneighbors_with_or_without_self_hit(metric):
    X = np.random.RandomState(1245544).rand(50, 2)
    n_candidates = 5
    ann = LegacyNNG(metric=metric,
                    n_candidates=n_candidates,
                    )
    ann.fit(X)
    ind_self = ann.kneighbors(X, n_candidates=n_candidates+1, return_distance=False)
    ind_no_self = ann.kneighbors(n_candidates=n_candidates, return_distance=False)

    if metric in ["Hamming", "Jaccard"]:  # just inaccurate...
        assert (ind_self[:, 0] == np.arange(len(ind_self))).sum() >= 46
        assert np.setdiff1d(ind_self[:, 1:], ind_no_self).size <= 10
    else:
        assert_array_equal(ind_self[:, 0], np.arange(len(ind_self)))
        assert_array_equal(ind_self[:, 1:], ind_no_self)


@pytest.mark.skipif(sys.platform == "win32", reason="NGT not supported on Windows.")
@pytest.mark.xfail(reason="Broken upstream NGT on PyPI?")
def test_squared_euclidean_same_neighbors_as_euclidean():
    X, y = make_classification()
    ann = LegacyNNG(metric="euclidean")
    ann.fit(X, y)
    neigh_dist_eucl, neigh_ind_eucl = ann.kneighbors(X)

    ann = LegacyNNG(metric="sqeuclidean")
    ann.fit(X, y)
    neigh_dist_sqeucl, neigh_ind_sqeucl = ann.kneighbors(X)

    assert_array_equal(neigh_ind_eucl, neigh_ind_sqeucl)
    assert_array_almost_equal(neigh_dist_eucl ** 2, neigh_dist_sqeucl)


@pytest.mark.skipif(sys.platform == "win32", reason="NGT not supported on Windows.")
@pytest.mark.xfail(reason="Broken upstream NGT on PyPI?")
def test_same_neighbors_as_with_exact_nn_search():
    X = np.random.RandomState(42).randn(10, 2)

    nn = NearestNeighbors()
    nn_dist, nn_neigh = nn.fit(X).kneighbors(return_distance=True)

    ann = LegacyNNG()
    ann_dist, ann_neigh = ann.fit(X).kneighbors(return_distance=True)

    assert_array_almost_equal(ann_dist, nn_dist, decimal=5)
    assert_array_almost_equal(ann_neigh, nn_neigh, decimal=0)


@pytest.mark.skipif(sys.platform == "win32", reason="NGT not supported on Windows.")
@pytest.mark.xfail(reason="Broken upstream NGT on PyPI?")
def test_is_valid_estimator_in_persistent_memory():
    check_estimator(LegacyNNG())


@pytest.mark.skipif(sys.platform == "win32", reason="NGT not supported on Windows.")
@pytest.mark.xfail(reason="ngtpy.Index can not be pickled as of v1.7.6")
def test_is_valid_estimator_in_main_memory():
    check_estimator(LegacyNNG(index_dir=None))


@pytest.mark.skipif(sys.platform == "win32", reason="NGT not supported on Windows.")
@pytest.mark.parametrize("index_dir", [tuple(), 0, "auto", "/dev/shm", "/tmp", None])
@pytest.mark.xfail(reason="Broken upstream NGT on PyPI?")
def test_memory_mapped(index_dir):
    X, y = make_classification(n_samples=10,
                               n_features=5,
                               random_state=123,
                               )
    ann = LegacyNNG(index_dir=index_dir)
    if isinstance(index_dir, str) or index_dir is None:
        ann.fit(X, y)
        _ = ann.kneighbors(X)
        _ = ann.kneighbors()
    else:
        with np.testing.assert_raises(TypeError):
            ann.fit(X, y)


@pytest.mark.skipif(sys.platform == "win32", reason="NGT not supported on Windows")
def test_nng_optimization():
    pytest.skip("TODO")
    X, y = make_classification(n_samples=150,
                               n_features=2,
                               n_redundant=0,
                               random_state=123,
                               )
    ann = LegacyNNG(index_dir="/dev/shm",
                    optimize=True,
                    edge_size_for_search=40,
                    edge_size_for_creation=10,
                    epsilon=0.1,
                    n_jobs=2,
                    )
    ann.fit(X, y)
    _ = ann.kneighbors(X, )
    _ = ann.kneighbors()<|MERGE_RESOLUTION|>--- conflicted
+++ resolved
@@ -10,14 +10,6 @@
 from sklearn.neighbors import NearestNeighbors
 
 
-<<<<<<< HEAD
-@pytest.mark.skipif(sys.platform == 'win32', reason='NGT not supported on Windows.')
-@pytest.mark.parametrize('n_candidates', [1, 2, 5, 99, 100, 1000, ])
-@pytest.mark.parametrize('set_in_constructor', [True, False])
-@pytest.mark.parametrize('return_distance', [True, False])
-@pytest.mark.parametrize('search_among_indexed', [True, False])
-@pytest.mark.parametrize('verbose', [True, False])
-=======
 @pytest.mark.skipif(sys.platform == "win32", reason="NGT not supported on Windows.")
 @pytest.mark.parametrize("n_candidates", [1, 2, 5, 99, 100, 1000, ])
 @pytest.mark.parametrize("set_in_constructor", [True, False])
@@ -25,7 +17,6 @@
 @pytest.mark.parametrize("search_among_indexed", [True, False])
 @pytest.mark.parametrize("verbose", [True, False])
 @pytest.mark.xfail(reason="Broken upstream NGT on PyPI?")
->>>>>>> 41cd2ce1
 def test_return_correct_number_of_neighbors(n_candidates: int,
                                             set_in_constructor: bool,
                                             return_distance: bool,
